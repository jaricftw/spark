/*
 * Licensed to the Apache Software Foundation (ASF) under one or more
 * contributor license agreements.  See the NOTICE file distributed with
 * this work for additional information regarding copyright ownership.
 * The ASF licenses this file to You under the Apache License, Version 2.0
 * (the "License"); you may not use this file except in compliance with
 * the License.  You may obtain a copy of the License at
 *
 *    http://www.apache.org/licenses/LICENSE-2.0
 *
 * Unless required by applicable law or agreed to in writing, software
 * distributed under the License is distributed on an "AS IS" BASIS,
 * WITHOUT WARRANTIES OR CONDITIONS OF ANY KIND, either express or implied.
 * See the License for the specific language governing permissions and
 * limitations under the License.
 */

package org.apache.spark.streaming.scheduler

import akka.actor.{Props, Actor}
import org.apache.spark.SparkEnv
import org.apache.spark.Logging
import org.apache.spark.streaming.{Checkpoint, Time, CheckpointWriter}
import org.apache.spark.streaming.util.{ManualClock, RecurringTimer, Clock}

/** Event classes for JobGenerator */
private[scheduler] sealed trait JobGeneratorEvent
private[scheduler] case class GenerateJobs(time: Time) extends JobGeneratorEvent
private[scheduler] case class ClearOldMetadata(time: Time) extends JobGeneratorEvent
private[scheduler] case class DoCheckpoint(time: Time) extends JobGeneratorEvent

/**
 * This class generates jobs from DStreams as well as drives checkpointing and cleaning
 * up DStream metadata.
 */
private[streaming]
class JobGenerator(jobScheduler: JobScheduler) extends Logging {

  initLogging()

  val ssc = jobScheduler.ssc
<<<<<<< HEAD
  val clockClass = ssc.sc.conf.getOrElse(
    "spark.streaming.clock", "org.apache.spark.streaming.util.SystemClock")
  val clock = Class.forName(clockClass).newInstance().asInstanceOf[Clock]
  val timer = new RecurringTimer(clock, ssc.graph.batchDuration.milliseconds,
    longTime => generateJobs(new Time(longTime)))
=======
>>>>>>> 63b411dd
  val graph = ssc.graph
  val eventProcessorActor = ssc.env.actorSystem.actorOf(Props(new Actor {
    def receive = {
      case event: JobGeneratorEvent =>
        logDebug("Got event of type " + event.getClass.getName)
        processEvent(event)
    }
  }))
  val clock = {
    val clockClass = System.getProperty(
      "spark.streaming.clock", "org.apache.spark.streaming.util.SystemClock")
    Class.forName(clockClass).newInstance().asInstanceOf[Clock]
  }
  val timer = new RecurringTimer(clock, ssc.graph.batchDuration.milliseconds,
    longTime => eventProcessorActor ! GenerateJobs(new Time(longTime)))
  lazy val checkpointWriter = if (ssc.checkpointDuration != null && ssc.checkpointDir != null) {
<<<<<<< HEAD
    new CheckpointWriter(ssc.conf, ssc.checkpointDir)
=======
    new CheckpointWriter(ssc.checkpointDir, ssc.sparkContext.hadoopConfiguration)
>>>>>>> 63b411dd
  } else {
    null
  }

  def start() = synchronized {
    if (ssc.isCheckpointPresent) {
      restart()
    } else {
      startFirstTime()
    }
  }
<<<<<<< HEAD

  def stop() = synchronized {
=======
  
  def stop() {
>>>>>>> 63b411dd
    timer.stop()
    if (checkpointWriter != null) checkpointWriter.stop()
    ssc.graph.stop()
    logInfo("JobGenerator stopped")
  }

  /**
   * On batch completion, clear old metadata and checkpoint computation.
   */
  private[scheduler] def onBatchCompletion(time: Time) {
    eventProcessorActor ! ClearOldMetadata(time)
  }

  /** Processes all events */
  private def processEvent(event: JobGeneratorEvent) {
    event match {
      case GenerateJobs(time) => generateJobs(time)
      case ClearOldMetadata(time) => clearOldMetadata(time)
      case DoCheckpoint(time) => doCheckpoint(time)
    }
  }

  /** Starts the generator for the first time */
  private def startFirstTime() {
    val startTime = new Time(timer.getStartTime())
    graph.start(startTime - graph.batchDuration)
    timer.start(startTime.milliseconds)
    logInfo("JobGenerator started at " + startTime)
  }

  /** Restarts the generator based on the information in checkpoint */
  private def restart() {
    // If manual clock is being used for testing, then
    // either set the manual clock to the last checkpointed time,
    // or if the property is defined set it to that time
    if (clock.isInstanceOf[ManualClock]) {
      val lastTime = ssc.initialCheckpoint.checkpointTime.milliseconds
      val jumpTime = ssc.sc.conf.getOrElse("spark.streaming.manualClock.jump", "0").toLong
      clock.asInstanceOf[ManualClock].setTime(lastTime + jumpTime)
    }

    val batchDuration = ssc.graph.batchDuration

    // Batches when the master was down, that is,
    // between the checkpoint and current restart time
    val checkpointTime = ssc.initialCheckpoint.checkpointTime
    val restartTime = new Time(timer.getRestartTime(graph.zeroTime.milliseconds))
    val downTimes = checkpointTime.until(restartTime, batchDuration)
    logInfo("Batches during down time: " + downTimes.mkString(", "))

    // Batches that were unprocessed before failure
    val pendingTimes = ssc.initialCheckpoint.pendingTimes
    logInfo("Batches pending processing: " + pendingTimes.mkString(", "))
    // Reschedule jobs for these times
    val timesToReschedule = (pendingTimes ++ downTimes).distinct.sorted(Time.ordering)
    logInfo("Batches to reschedule: " + timesToReschedule.mkString(", "))
    timesToReschedule.foreach(time =>
      jobScheduler.runJobs(time, graph.generateJobs(time))
    )

    // Restart the timer
    timer.start(restartTime.milliseconds)
    logInfo("JobGenerator restarted at " + restartTime)
  }

  /** Generate jobs and perform checkpoint for the given `time`.  */
  private def generateJobs(time: Time) {
    SparkEnv.set(ssc.env)
    logInfo("\n-----------------------------------------------------\n")
    jobScheduler.runJobs(time, graph.generateJobs(time))
    eventProcessorActor ! DoCheckpoint(time)
  }

  /** Clear DStream metadata for the given `time`. */
  private def clearOldMetadata(time: Time) {
    ssc.graph.clearOldMetadata(time)
    eventProcessorActor ! DoCheckpoint(time)
  }

  /** Perform checkpoint for the give `time`. */
  private def doCheckpoint(time: Time) = synchronized {
    if (checkpointWriter != null && (time - graph.zeroTime).isMultipleOf(ssc.checkpointDuration)) {
      logInfo("Checkpointing graph for time " + time)
      ssc.graph.updateCheckpointData(time)
      checkpointWriter.write(new Checkpoint(ssc, time))
    }
  }
}
<|MERGE_RESOLUTION|>--- conflicted
+++ resolved
@@ -39,14 +39,6 @@
   initLogging()
 
   val ssc = jobScheduler.ssc
-<<<<<<< HEAD
-  val clockClass = ssc.sc.conf.getOrElse(
-    "spark.streaming.clock", "org.apache.spark.streaming.util.SystemClock")
-  val clock = Class.forName(clockClass).newInstance().asInstanceOf[Clock]
-  val timer = new RecurringTimer(clock, ssc.graph.batchDuration.milliseconds,
-    longTime => generateJobs(new Time(longTime)))
-=======
->>>>>>> 63b411dd
   val graph = ssc.graph
   val eventProcessorActor = ssc.env.actorSystem.actorOf(Props(new Actor {
     def receive = {
@@ -56,18 +48,14 @@
     }
   }))
   val clock = {
-    val clockClass = System.getProperty(
+    val clockClass = ssc.sc.conf.getOrElse(
       "spark.streaming.clock", "org.apache.spark.streaming.util.SystemClock")
-    Class.forName(clockClass).newInstance().asInstanceOf[Clock]
+    val clock = Class.forName(clockClass).newInstance().asInstanceOf[Clock]
   }
   val timer = new RecurringTimer(clock, ssc.graph.batchDuration.milliseconds,
     longTime => eventProcessorActor ! GenerateJobs(new Time(longTime)))
   lazy val checkpointWriter = if (ssc.checkpointDuration != null && ssc.checkpointDir != null) {
-<<<<<<< HEAD
-    new CheckpointWriter(ssc.conf, ssc.checkpointDir)
-=======
-    new CheckpointWriter(ssc.checkpointDir, ssc.sparkContext.hadoopConfiguration)
->>>>>>> 63b411dd
+    new CheckpointWriter(ssc.conf, ssc.checkpointDir, ssc.sparkContext.hadoopConfiguration)
   } else {
     null
   }
@@ -79,13 +67,8 @@
       startFirstTime()
     }
   }
-<<<<<<< HEAD
 
-  def stop() = synchronized {
-=======
-  
   def stop() {
->>>>>>> 63b411dd
     timer.stop()
     if (checkpointWriter != null) checkpointWriter.stop()
     ssc.graph.stop()
