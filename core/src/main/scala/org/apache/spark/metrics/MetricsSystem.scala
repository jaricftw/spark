/*
 * Licensed to the Apache Software Foundation (ASF) under one or more
 * contributor license agreements.  See the NOTICE file distributed with
 * this work for additional information regarding copyright ownership.
 * The ASF licenses this file to You under the Apache License, Version 2.0
 * (the "License"); you may not use this file except in compliance with
 * the License.  You may obtain a copy of the License at
 *
 *    http://www.apache.org/licenses/LICENSE-2.0
 *
 * Unless required by applicable law or agreed to in writing, software
 * distributed under the License is distributed on an "AS IS" BASIS,
 * WITHOUT WARRANTIES OR CONDITIONS OF ANY KIND, either express or implied.
 * See the License for the specific language governing permissions and
 * limitations under the License.
 */

package org.apache.spark.metrics

import com.codahale.metrics.{Metric, MetricFilter, MetricRegistry}

import java.util.Properties
import java.util.concurrent.TimeUnit

import scala.collection.mutable

import org.apache.spark.{SparkConf, Logging}
import org.apache.spark.metrics.sink.{MetricsServlet, Sink}
import org.apache.spark.metrics.source.Source

/**
 * Spark Metrics System, created by specific "instance", combined by source,
 * sink, periodically poll source metrics data to sink destinations.
 *
 * "instance" specify "who" (the role) use metrics system. In spark there are several roles
 * like master, worker, executor, client driver, these roles will create metrics system
 * for monitoring. So instance represents these roles. Currently in Spark, several instances
 * have already implemented: master, worker, executor, driver, applications.
 *
 * "source" specify "where" (source) to collect metrics data. In metrics system, there exists
 * two kinds of source:
 *   1. Spark internal source, like MasterSource, WorkerSource, etc, which will collect
 *   Spark component's internal state, these sources are related to instance and will be
 *   added after specific metrics system is created.
 *   2. Common source, like JvmSource, which will collect low level state, is configured by
 *   configuration and loaded through reflection.
 *
 * "sink" specify "where" (destination) to output metrics data to. Several sinks can be
 * coexisted and flush metrics to all these sinks.
 *
 * Metrics configuration format is like below:
 * [instance].[sink|source].[name].[options] = xxxx
 *
 * [instance] can be "master", "worker", "executor", "driver", "applications" which means only
 * the specified instance has this property.
 * wild card "*" can be used to replace instance name, which means all the instances will have
 * this property.
 *
 * [sink|source] means this property belongs to source or sink. This field can only be source or sink.
 *
 * [name] specify the name of sink or source, it is custom defined.
 *
 * [options] is the specific property of this source or sink.
 */
<<<<<<< HEAD
private[spark] class MetricsSystem private (val instance: String,
    conf: SparkConf) extends Logging {
  initLogging()
=======
private[spark] class MetricsSystem private (val instance: String) extends Logging {
>>>>>>> 3e863e75

  val confFile = conf.getOrElse("spark.metrics.conf", null)
  val metricsConfig = new MetricsConfig(Option(confFile))

  val sinks = new mutable.ArrayBuffer[Sink]
  val sources = new mutable.ArrayBuffer[Source]
  val registry = new MetricRegistry()

  // Treat MetricsServlet as a special sink as it should be exposed to add handlers to web ui
  private var metricsServlet: Option[MetricsServlet] = None

  /** Get any UI handlers used by this metrics system. */
  def getServletHandlers = metricsServlet.map(_.getHandlers).getOrElse(Array())

  metricsConfig.initialize()
  registerSources()
  registerSinks()

  def start() {
    sinks.foreach(_.start)
  }

  def stop() {
    sinks.foreach(_.stop)
  }

  def registerSource(source: Source) {
    sources += source
    try {
      registry.register(source.sourceName, source.metricRegistry)
    } catch {
      case e: IllegalArgumentException => logInfo("Metrics already registered", e)
    }
  }

  def removeSource(source: Source) {
    sources -= source
    registry.removeMatching(new MetricFilter {
      def matches(name: String, metric: Metric): Boolean = name.startsWith(source.sourceName)
    })
  }

  def registerSources() {
    val instConfig = metricsConfig.getInstance(instance)
    val sourceConfigs = metricsConfig.subProperties(instConfig, MetricsSystem.SOURCE_REGEX)

    // Register all the sources related to instance
    sourceConfigs.foreach { kv =>
      val classPath = kv._2.getProperty("class")
      try {
        val source = Class.forName(classPath).newInstance()
        registerSource(source.asInstanceOf[Source])
      } catch {
        case e: Exception => logError("Source class " + classPath + " cannot be instantialized", e)
      }
    }
  }

  def registerSinks() {
    val instConfig = metricsConfig.getInstance(instance)
    val sinkConfigs = metricsConfig.subProperties(instConfig, MetricsSystem.SINK_REGEX)

    sinkConfigs.foreach { kv =>
      val classPath = kv._2.getProperty("class")
      try {
        val sink = Class.forName(classPath)
          .getConstructor(classOf[Properties], classOf[MetricRegistry])
          .newInstance(kv._2, registry)
        if (kv._1 == "servlet") {
           metricsServlet = Some(sink.asInstanceOf[MetricsServlet])
        } else {
          sinks += sink.asInstanceOf[Sink]
        }
      } catch {
        case e: Exception => logError("Sink class " + classPath + " cannot be instantialized", e)
      }
    }
  }
}

private[spark] object MetricsSystem {
  val SINK_REGEX = "^sink\\.(.+)\\.(.+)".r
  val SOURCE_REGEX = "^source\\.(.+)\\.(.+)".r

  val MINIMAL_POLL_UNIT = TimeUnit.SECONDS
  val MINIMAL_POLL_PERIOD = 1

  def checkMinimalPollingPeriod(pollUnit: TimeUnit, pollPeriod: Int) {
    val period = MINIMAL_POLL_UNIT.convert(pollPeriod, pollUnit)
    if (period < MINIMAL_POLL_PERIOD) {
      throw new IllegalArgumentException("Polling period " + pollPeriod + " " + pollUnit +
        " below than minimal polling period ")
    }
  }

  def createMetricsSystem(instance: String, conf: SparkConf): MetricsSystem =
    new MetricsSystem(instance, conf)
}<|MERGE_RESOLUTION|>--- conflicted
+++ resolved
@@ -62,13 +62,8 @@
  *
  * [options] is the specific property of this source or sink.
  */
-<<<<<<< HEAD
 private[spark] class MetricsSystem private (val instance: String,
     conf: SparkConf) extends Logging {
-  initLogging()
-=======
-private[spark] class MetricsSystem private (val instance: String) extends Logging {
->>>>>>> 3e863e75
 
   val confFile = conf.getOrElse("spark.metrics.conf", null)
   val metricsConfig = new MetricsConfig(Option(confFile))
